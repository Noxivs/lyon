[package]
name = "lyon_path_iterator"
<<<<<<< HEAD
version = "0.3.1"
=======
version = "0.3.2"
>>>>>>> 8a5d391c
description = "Iterator tools for vector paths."
authors = [ "Nicolas Silva <nical@fastmail.com>" ]
repository = "https://github.com/nical/lyon"
license = "MIT/Apache-2.0"

[lib]
name = "lyon_path_iterator"

[dependencies]

<<<<<<< HEAD
lyon_core = { version = "0.3.1", path = "../core" }
lyon_bezier = { version = "0.3.1", path = "../bezier" }
=======
lyon_core = { version = "0.3.2", path = "../core" }
lyon_bezier = { version = "0.3.2", path = "../bezier" }
>>>>>>> 8a5d391c
<|MERGE_RESOLUTION|>--- conflicted
+++ resolved
@@ -1,10 +1,6 @@
 [package]
 name = "lyon_path_iterator"
-<<<<<<< HEAD
-version = "0.3.1"
-=======
 version = "0.3.2"
->>>>>>> 8a5d391c
 description = "Iterator tools for vector paths."
 authors = [ "Nicolas Silva <nical@fastmail.com>" ]
 repository = "https://github.com/nical/lyon"
@@ -15,10 +11,5 @@
 
 [dependencies]
 
-<<<<<<< HEAD
-lyon_core = { version = "0.3.1", path = "../core" }
-lyon_bezier = { version = "0.3.1", path = "../bezier" }
-=======
 lyon_core = { version = "0.3.2", path = "../core" }
-lyon_bezier = { version = "0.3.2", path = "../bezier" }
->>>>>>> 8a5d391c
+lyon_bezier = { version = "0.3.2", path = "../bezier" }